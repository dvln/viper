--- conflicted
+++ resolved
@@ -767,7 +767,6 @@
 	return nil
 }
 
-<<<<<<< HEAD
 // SetPFlags informs viper about CLI flags so it knows what key settings come
 // from the command line.  It can be used when viper/cobra/pflags are being used
 // in concert *AND* when one wishes to pre-set all defaults manually (if you do
@@ -815,8 +814,6 @@
 	return
 }
 
-// BindPFlags finds a full flag set to the configuration, using each flag's long
-=======
 // A wrapper around mapstructure.Decode that mimics the WeakDecode functionality
 // while erroring on non existing vals in the destination struct
 func weakDecodeExact(input, output interface{}) error {
@@ -848,8 +845,8 @@
 	return nil
 }
 
+// BindPFlags finds a full flag set to the configuration, using each flag's long
 // Bind a full flag set to the configuration, using each flag's long
->>>>>>> c975dc1b
 // name as the config key.
 func BindPFlags(flags *pflag.FlagSet) (err error) { return v.BindPFlags(flags) }
 
