// Modified copy of spf13's viper util.go to trim out some debug statements
// that seemed a bit too verbose (and switch them to 'out' pkg trace statements
// in case they are wanted back one can uncomment them)
//
// Copyright from spf13:
// Copyright © 2014 Steve Francia <spf@spf13.com>.
//
// Use of this source code is governed by an MIT-style
// license that can be found in the LICENSE file.

// Viper is a application configuration system.
// It believes that applications can be configured a variety of ways
// via flags, ENVIRONMENT variables, configuration files retrieved
// from the file system, or a remote key/value store.

package viper

import (
	"bytes"
	"encoding/json"
	"fmt"
	"io"
	"os"
	"path/filepath"
	"reflect"
	"runtime"
	"strings"
	"unicode"

<<<<<<< HEAD
	"github.com/dvln/toml"
	"github.com/dvln/out"
	"github.com/dvln/properties"
	"github.com/dvln/cast"
	"github.com/dvln/yaml"
)

// insensitiviseMap turns the keys into lower case (case insensitive)
=======
	"github.com/BurntSushi/toml"
	"github.com/hashicorp/hcl"
	"github.com/magiconair/properties"
	"github.com/spf13/cast"
	jww "github.com/spf13/jwalterweatherman"
	"gopkg.in/yaml.v2"
)

// Denotes failing to parse configuration file.
type ConfigParseError struct {
	err error
}

// Returns the formatted configuration error.
func (pe ConfigParseError) Error() string {
	return fmt.Sprintf("While parsing config: %s", pe.err.Error())
}

>>>>>>> a212099c
func insensitiviseMap(m map[string]interface{}) {
	for key, val := range m {
		lower := strings.ToLower(key)
		if key != lower {
			delete(m, key)
			m[lower] = val
		}

		if val != nil && reflect.TypeOf(val).Kind() == reflect.Map {
			insensitiviseMap(cast.ToStringMap(val))
		}
	}
}

// absPathify takes a path and attempts to clean it up and turn
// it into an absolute path via filepath.Clean and filepath.Abs
func absPathify(inPath string) string {
	if strings.HasPrefix(inPath, "$HOME") {
		inPath = userHomeDir() + inPath[5:]
	}

	if strings.HasPrefix(inPath, "$") {
		end := strings.Index(inPath, string(os.PathSeparator))
		inPath = os.Getenv(inPath[1:end]) + inPath[end:]
	}

	if strings.HasPrefix(inPath, "~") {
		inPath = userHomeDir() + inPath[1:]
	}

	if filepath.IsAbs(inPath) {
		return filepath.Clean(inPath)
	}

	p, err := filepath.Abs(inPath)
	if err == nil {
		return filepath.Clean(p)
	}
	out.Errorln("Couldn't discover absolute path for:", inPath)
	out.Errorln("  Error:", err)
	return ""
}

// exists checks if given file/dir exists
func exists(path string) (bool, error) {
	_, err := os.Stat(path)
	if err == nil {
		return true, nil
	}
	if os.IsNotExist(err) {
		return false, nil
	}
	return false, err
}

// stringInSlice is checking exactly that, is the string in the slice
func stringInSlice(a string, list []string) bool {
	for _, b := range list {
		if b == a {
			return true
		}
	}
	return false
}

// userHomeDir figures out the users home dir
func userHomeDir() string {
	if runtime.GOOS == "windows" {
		home := os.Getenv("HOMEDRIVE") + os.Getenv("HOMEPATH")
		if home == "" {
			home = os.Getenv("USERPROFILE")
		}
		return home
	}
	return os.Getenv("HOME")
}

// findCWD tries to find the current working directory
func findCWD() (string, error) {
	serverFile, err := filepath.Abs(os.Args[0])

	if err != nil {
		return "", fmt.Errorf("Can't get absolute path for executable: %v", err)
	}

	path := filepath.Dir(serverFile)
	realFile, err := filepath.EvalSymlinks(serverFile)

	if err != nil {
		if _, err = os.Stat(serverFile + ".exe"); err == nil {
			realFile = filepath.Clean(serverFile + ".exe")
		}
	}

	if err == nil && realFile != serverFile {
		path = filepath.Dir(realFile)
	}

	return path, nil
}

<<<<<<< HEAD
// MarshallConfigReader reads from the given io.Reader and unmarshals
// the results into the given map 'c' (adding to it potentially) for
// the given config type (yaml/yml, json, toml) with case insensitive
// keys (lower case basically) along with a description of what it
// is we're trying to marshall so errors make some sense as this can
// fatal error if problem marshalling.
func MarshallConfigReader(in io.Reader, c map[string]interface{}, configType string, desc string) {
=======
func unmarshallConfigReader(in io.Reader, c map[string]interface{}, configType string) error {
>>>>>>> a212099c
	buf := new(bytes.Buffer)
	buf.ReadFrom(in)

	switch strings.ToLower(configType) {
	case "yaml", "yml":
		if err := yaml.Unmarshal(buf.Bytes(), &c); err != nil {
<<<<<<< HEAD
			out.Fatalf("Error parsing %s:\n- Problem: %s", desc, err)
=======
			return ConfigParseError{err}
>>>>>>> a212099c
		}

	case "json":
		if err := json.Unmarshal(buf.Bytes(), &c); err != nil {
<<<<<<< HEAD
			out.Fatalf("Error parsing %s:\n- Problem: %s", desc, err)
=======
			return ConfigParseError{err}
		}

	case "hcl":
		obj, err := hcl.Parse(string(buf.Bytes()))
		if err != nil {
			return ConfigParseError{err}
		}
		if err = hcl.DecodeObject(&c, obj); err != nil {
			return ConfigParseError{err}
>>>>>>> a212099c
		}

	case "toml":
		if _, err := toml.Decode(buf.String(), &c); err != nil {
<<<<<<< HEAD
			out.Fatalf("Error parsing %s:\n- Problem: %s", desc, err)
=======
			return ConfigParseError{err}
>>>>>>> a212099c
		}

	case "properties", "props", "prop":
		var p *properties.Properties
		var err error
		if p, err = properties.Load(buf.Bytes(), properties.UTF8); err != nil {
<<<<<<< HEAD
			out.Fatalf("Error parsing %s:\n- Problem: %s", desc, err)
=======
			return ConfigParseError{err}
>>>>>>> a212099c
		}
		for _, key := range p.Keys() {
			value, _ := p.Get(key)
			c[key] = value
		}
	}

	// make all keys lower case (case insensitive)
	insensitiviseMap(c)
	return nil
}

func safeMul(a, b uint) uint {
	c := a * b
	if a > 1 && b > 1 && c/b != a {
		return 0
	}
	return c
}

// parseSizeInBytes converts strings like 1GB or 12 mb into an unsigned integer number of bytes
func parseSizeInBytes(sizeStr string) uint {
	sizeStr = strings.TrimSpace(sizeStr)
	lastChar := len(sizeStr) - 1
	multiplier := uint(1)

	if lastChar > 0 {
		if sizeStr[lastChar] == 'b' || sizeStr[lastChar] == 'B' {
			if lastChar > 1 {
				switch unicode.ToLower(rune(sizeStr[lastChar-1])) {
				case 'k':
					multiplier = 1 << 10
					sizeStr = strings.TrimSpace(sizeStr[:lastChar-1])
				case 'm':
					multiplier = 1 << 20
					sizeStr = strings.TrimSpace(sizeStr[:lastChar-1])
				case 'g':
					multiplier = 1 << 30
					sizeStr = strings.TrimSpace(sizeStr[:lastChar-1])
				default:
					multiplier = 1
					sizeStr = strings.TrimSpace(sizeStr[:lastChar])
				}
			}
		}
	}

	size := cast.ToInt(sizeStr)
	if size < 0 {
		size = 0
	}

	return safeMul(uint(size), multiplier)
}<|MERGE_RESOLUTION|>--- conflicted
+++ resolved
@@ -27,23 +27,14 @@
 	"strings"
 	"unicode"
 
-<<<<<<< HEAD
 	"github.com/dvln/toml"
 	"github.com/dvln/out"
 	"github.com/dvln/properties"
 	"github.com/dvln/cast"
 	"github.com/dvln/yaml"
+	"github.com/dvln/hcl"
 )
 
-// insensitiviseMap turns the keys into lower case (case insensitive)
-=======
-	"github.com/BurntSushi/toml"
-	"github.com/hashicorp/hcl"
-	"github.com/magiconair/properties"
-	"github.com/spf13/cast"
-	jww "github.com/spf13/jwalterweatherman"
-	"gopkg.in/yaml.v2"
-)
 
 // Denotes failing to parse configuration file.
 type ConfigParseError struct {
@@ -55,7 +46,6 @@
 	return fmt.Sprintf("While parsing config: %s", pe.err.Error())
 }
 
->>>>>>> a212099c
 func insensitiviseMap(m map[string]interface{}) {
 	for key, val := range m {
 		lower := strings.ToLower(key)
@@ -157,35 +147,18 @@
 	return path, nil
 }
 
-<<<<<<< HEAD
-// MarshallConfigReader reads from the given io.Reader and unmarshals
-// the results into the given map 'c' (adding to it potentially) for
-// the given config type (yaml/yml, json, toml) with case insensitive
-// keys (lower case basically) along with a description of what it
-// is we're trying to marshall so errors make some sense as this can
-// fatal error if problem marshalling.
-func MarshallConfigReader(in io.Reader, c map[string]interface{}, configType string, desc string) {
-=======
 func unmarshallConfigReader(in io.Reader, c map[string]interface{}, configType string) error {
->>>>>>> a212099c
 	buf := new(bytes.Buffer)
 	buf.ReadFrom(in)
 
 	switch strings.ToLower(configType) {
 	case "yaml", "yml":
 		if err := yaml.Unmarshal(buf.Bytes(), &c); err != nil {
-<<<<<<< HEAD
-			out.Fatalf("Error parsing %s:\n- Problem: %s", desc, err)
-=======
-			return ConfigParseError{err}
->>>>>>> a212099c
+			return ConfigParseError{err}
 		}
 
 	case "json":
 		if err := json.Unmarshal(buf.Bytes(), &c); err != nil {
-<<<<<<< HEAD
-			out.Fatalf("Error parsing %s:\n- Problem: %s", desc, err)
-=======
 			return ConfigParseError{err}
 		}
 
@@ -196,27 +169,18 @@
 		}
 		if err = hcl.DecodeObject(&c, obj); err != nil {
 			return ConfigParseError{err}
->>>>>>> a212099c
 		}
 
 	case "toml":
 		if _, err := toml.Decode(buf.String(), &c); err != nil {
-<<<<<<< HEAD
-			out.Fatalf("Error parsing %s:\n- Problem: %s", desc, err)
-=======
-			return ConfigParseError{err}
->>>>>>> a212099c
+			return ConfigParseError{err}
 		}
 
 	case "properties", "props", "prop":
 		var p *properties.Properties
 		var err error
 		if p, err = properties.Load(buf.Bytes(), properties.UTF8); err != nil {
-<<<<<<< HEAD
-			out.Fatalf("Error parsing %s:\n- Problem: %s", desc, err)
-=======
-			return ConfigParseError{err}
->>>>>>> a212099c
+			return ConfigParseError{err}
 		}
 		for _, key := range p.Keys() {
 			value, _ := p.Get(key)
